{
  "name": "@zeit/next",
  "version": "0.0.0",
  "description": "",
  "main": "./dist/lib/index.js",
  "license": "MIT",
  "files": [
    "dist"
  ],
  "bin": {
    "next": "./dist/bin/next"
  },
  "scripts": {
    "build": "gulp",
    "test": "standard && gulp test",
    "lint": "standard",
    "precommit": "npm run lint"
  },
  "dependencies": {
    "aphrodite": "0.5.0",
    "babel-core": "6.17.0",
    "babel-generator": "6.17.0",
    "babel-loader": "6.2.5",
    "babel-plugin-module-alias": "1.6.0",
    "babel-plugin-transform-async-to-generator": "6.16.0",
    "babel-plugin-transform-class-properties": "6.16.0",
    "babel-plugin-transform-object-rest-spread": "6.16.0",
    "babel-plugin-transform-runtime": "6.15.0",
    "babel-preset-es2015": "6.16.0",
    "babel-preset-react": "6.16.0",
    "babel-runtime": "6.11.6",
    "cross-spawn": "4.0.2",
    "glob-promise": "1.0.6",
    "gulp-benchmark": "^1.1.1",
    "htmlescape": "1.1.1",
    "loader-utils": "0.2.16",
    "minimist": "1.2.0",
    "mkdirp-then": "1.2.0",
    "mz": "2.4.0",
    "path-match": "1.2.4",
    "react": "15.3.2",
    "react-dom": "15.3.2",
    "react-hot-loader": "3.0.0-beta.6",
    "resolve": "1.1.7",
    "run-sequence": "1.2.2",
    "send": "0.14.1",
    "url": "0.11.0",
    "webpack": "1.13.2",
    "webpack-dev-server": "1.16.2",
    "write-file-webpack-plugin": "3.3.0"
  },
  "devDependencies": {
<<<<<<< HEAD
    "babel-plugin-transform-remove-strict-mode": "0.0.2",
=======
    "babel-eslint": "^7.0.0",
>>>>>>> 142a6e37
    "del": "2.2.2",
    "gulp": "3.9.1",
    "gulp-ava": "0.14.1",
    "gulp-babel": "6.1.2",
    "gulp-cached": "1.1.0",
    "gulp-notify": "2.2.0",
    "husky": "^0.11.9",
    "standard": "^8.4.0",
    "webpack-stream": "3.2.0"
  },
  "ava": {
    "babel": {
      "presets": [
        "es2015",
        "react"
      ],
      "plugins": [
        "transform-async-to-generator",
        "transform-object-rest-spread",
        "transform-class-properties",
        "transform-runtime"
      ]
    }
  },
  "standard": {
    "parser": "babel-eslint"
  }
}<|MERGE_RESOLUTION|>--- conflicted
+++ resolved
@@ -50,11 +50,8 @@
     "write-file-webpack-plugin": "3.3.0"
   },
   "devDependencies": {
-<<<<<<< HEAD
+    "babel-eslint": "^7.0.0",
     "babel-plugin-transform-remove-strict-mode": "0.0.2",
-=======
-    "babel-eslint": "^7.0.0",
->>>>>>> 142a6e37
     "del": "2.2.2",
     "gulp": "3.9.1",
     "gulp-ava": "0.14.1",
