--- conflicted
+++ resolved
@@ -631,27 +631,6 @@
 
   // Prefer to modify next/src/server/app-render/entry-base.ts since this is shared with Turbopack.
   // Any changes to this code should be reflected in Turbopack's app_source.rs and/or app-renderer.tsx as well.
-<<<<<<< HEAD
-  const result = `
-    import RouteModule from ${JSON.stringify(routeModulePath)}
-
-    export ${treeCodeResult.treeCode}
-    export ${treeCodeResult.pages}
-
-    ${
-      treeCodeResult.globalError
-        ? `export { default as GlobalError } from ${JSON.stringify(
-            treeCodeResult.globalError
-          )}`
-        : `export { GlobalError } from 'next/dist/client/components/error-boundary'`
-    }
-
-    export const originalPathname = ${JSON.stringify(page)}
-    export const __next_app__ = {
-      require: __webpack_require__,
-      // all modules are in the entry chunk, so we never actually need to load chunks in webpack
-      loadChunk: () => Promise.resolve()
-=======
   return await loadEntrypoint(
     'app-page',
     {
@@ -667,7 +646,6 @@
       pages: treeCodeResult.pages,
       __next_app_require__: '__webpack_require__',
       __next_app_load_chunk__: '() => Promise.resolve()',
->>>>>>> 61baae12
     }
   )
 }
